# -------------------------------------------------------------------------
#                     The CodeChecker Infrastructure
#   This file is distributed under the University of Illinois Open Source
#   License. See LICENSE.TXT for details.
# -------------------------------------------------------------------------
"""
Handle old-style subcommand invocation.
"""
import os
import socket
import sys

from libcodechecker import client
from libcodechecker import generic_package_context
from libcodechecker import host_check
from libcodechecker import util
from libcodechecker.analyze import analyzer_env
from libcodechecker.analyze.analyzers import analyzer_types
from libcodechecker.database_handler import SQLServer
from libcodechecker.logger import LoggerFactory

LOG = LoggerFactory.get_new_logger('ARG_HANDLER')


# TODO: Will be replaced wholly by libcodechecker/checkers.py.
def handle_list_checkers(args):
    """
    List the supported checkers by the analyzers.
    List the default enabled and disabled checkers in the config.
    """
    context = generic_package_context.get_context()
    # If nothing is set, list checkers for all supported analyzers.
    analyzers = args.analyzers or analyzer_types.supported_analyzers
    enabled_analyzers, _ = analyzer_types\
        .check_supported_analyzers(analyzers, context)
    analyzer_environment = analyzer_env.get_check_env(
        context.path_env_extra,
        context.ld_lib_path_extra)

    for ea in enabled_analyzers:
        if ea not in analyzer_types.supported_analyzers:
            LOG.error('Unsupported analyzer ' + str(ea))
            sys.exit(1)

    analyzer_config_map = \
        analyzer_types.build_config_handlers(args,
                                             context,
                                             enabled_analyzers)

    for ea in enabled_analyzers:
        # Get the config.
        config_handler = analyzer_config_map.get(ea)
        source_analyzer = \
            analyzer_types.construct_analyzer_type(ea,
                                                   config_handler,
                                                   None)

        checkers = source_analyzer.get_analyzer_checkers(config_handler,
                                                         analyzer_environment)

        default_checker_cfg = context.default_checkers_config.get(
            ea + '_checkers')

        analyzer_types.initialize_checkers(config_handler,
                                           checkers,
                                           default_checker_cfg)
        for checker_name, value in config_handler.checks().items():
            enabled, description = value
            if enabled:
                print(' + {0:50} {1}'.format(checker_name, description))
            else:
                print(' - {0:50} {1}'.format(checker_name, description))


<<<<<<< HEAD
def handle_debug(args):
    """
    Runs a debug command on the buildactions where the analysis
    failed for some reason.
    """
    context = generic_package_context.get_context()

    context.codechecker_workspace = args.workspace
=======
def handle_server(args):
    """
    Starts the report viewer server.
    """
    if not host_check.check_zlib():
        sys.exit(1)

    workspace = args.workspace

    if (args.list or args.stop or args.stop_all) and \
            not (args.list ^ args.stop ^ args.stop_all):
        print("CodeChecker server: error: argument -l/--list and -s/--stop"
              "and --stop-all are mutually exclusive.")
        sys.exit(2)

    if args.list:
        instances = instance_manager.list()

        instances_on_multiple_hosts = any(True for inst in instances
                                          if inst['hostname'] !=
                                          socket.gethostname())
        if not instances_on_multiple_hosts:
            rows = [('Workspace', 'View port')]
        else:
            rows = [('Workspace', 'Computer host', 'View port')]

        for instance in instance_manager.list():
            if not instances_on_multiple_hosts:
                rows.append((instance['workspace'], str(instance['port'])))
            else:
                rows.append((instance['workspace'],
                             instance['hostname']
                             if instance['hostname'] != socket.gethostname()
                             else '',
                             str(instance['port'])))

        print("Your running CodeChecker servers:")
        print(util.twodim_to_table(rows))
        sys.exit(0)
    elif args.stop or args.stop_all:
        for i in instance_manager.list():
            # A STOP only stops the server associated with the given workspace
            # and view-port.
            if i['hostname'] != socket.gethostname() or (
                args.stop and not (i['port'] == args.view_port and
                                   os.path.abspath(i['workspace']) ==
                                   os.path.abspath(workspace))):
                continue

            try:
                util.kill_process_tree(i['pid'])
                LOG.info("Stopped CodeChecker server running on port {0} "
                         "in workspace {1} (PID: {2})".
                         format(i['port'], i['workspace'], i['pid']))
            except:
                # Let the exception come out if the commands fail
                LOG.error("Couldn't stop process PID #" + str(i['pid']))
                raise
        sys.exit(0)

    # WARNING
    # In case of SQLite args.dbaddress default value is used
    # for which the is_localhost should return true.
    if util.is_localhost(args.dbaddress) and not os.path.exists(workspace):
        os.makedirs(workspace)

    suppress_handler = generic_package_suppress_handler.\
        GenericSuppressHandler(None)
    if args.suppress is None:
        LOG.warning('No suppress file was given, suppressed results will '
                    'be only stored in the database.')
    else:
        if not os.path.exists(args.suppress):
            LOG.error('Suppress file ' + args.suppress + ' not found!')
            sys.exit(1)

    context = generic_package_context.get_context()
    context.codechecker_workspace = workspace
    session_manager.SessionManager.CodeChecker_Workspace = workspace
>>>>>>> 12eb9f46
    context.db_username = args.dbusername

    check_env = analyzer_env.get_check_env(context.path_env_extra,
                                           context.ld_lib_path_extra)

    sql_server = SQLServer.from_cmdline_args(args,
                                             context.migration_root,
                                             check_env)
<<<<<<< HEAD
    sql_server.start(context.db_version_info, wait_for_start=True, init=False)

    debug_reporter.debug(context, sql_server.get_connection_string(),
                         args.force)
=======
    conn_mgr = client.ConnectionManager(sql_server, args.check_address,
                                        args.check_port)
    if args.check_port:
        LOG.debug('Starting CodeChecker server and database server.')
        sql_server.start(context.db_version_info, wait_for_start=True,
                         init=True)
        conn_mgr.start_report_server()
    else:
        LOG.debug('Starting database.')
        sql_server.start(context.db_version_info, wait_for_start=True,
                         init=True)

    # Start database viewer.
    db_connection_string = sql_server.get_connection_string()

    suppress_handler.suppress_file = args.suppress
    LOG.debug('Using suppress file: ' + str(suppress_handler.suppress_file))

    checker_md_docs = os.path.join(context.doc_root, 'checker_md_docs')
    checker_md_docs_map = os.path.join(checker_md_docs,
                                       'checker_doc_map.json')
    with open(checker_md_docs_map, 'r') as dFile:
        checker_md_docs_map = json.load(dFile)

    package_data = {'www_root': context.www_root,
                    'doc_root': context.doc_root,
                    'checker_md_docs': checker_md_docs,
                    'checker_md_docs_map': checker_md_docs_map,
                    'version': context.package_git_tag}

    try:
        client_db_access_server.start_server(package_data,
                                             args.view_port,
                                             db_connection_string,
                                             suppress_handler,
                                             args.not_host_only,
                                             context)
    except socket.error as err:
        if err.errno == errno.EADDRINUSE:
            LOG.error("Server can't be started, maybe the given port number "
                      "({}) is already used. Check the connection "
                      "parameters.".format(args.view_port))
            sys.exit(1)
        else:
            raise
>>>>>>> 12eb9f46
<|MERGE_RESOLUTION|>--- conflicted
+++ resolved
@@ -69,156 +69,4 @@
             if enabled:
                 print(' + {0:50} {1}'.format(checker_name, description))
             else:
-                print(' - {0:50} {1}'.format(checker_name, description))
-
-
-<<<<<<< HEAD
-def handle_debug(args):
-    """
-    Runs a debug command on the buildactions where the analysis
-    failed for some reason.
-    """
-    context = generic_package_context.get_context()
-
-    context.codechecker_workspace = args.workspace
-=======
-def handle_server(args):
-    """
-    Starts the report viewer server.
-    """
-    if not host_check.check_zlib():
-        sys.exit(1)
-
-    workspace = args.workspace
-
-    if (args.list or args.stop or args.stop_all) and \
-            not (args.list ^ args.stop ^ args.stop_all):
-        print("CodeChecker server: error: argument -l/--list and -s/--stop"
-              "and --stop-all are mutually exclusive.")
-        sys.exit(2)
-
-    if args.list:
-        instances = instance_manager.list()
-
-        instances_on_multiple_hosts = any(True for inst in instances
-                                          if inst['hostname'] !=
-                                          socket.gethostname())
-        if not instances_on_multiple_hosts:
-            rows = [('Workspace', 'View port')]
-        else:
-            rows = [('Workspace', 'Computer host', 'View port')]
-
-        for instance in instance_manager.list():
-            if not instances_on_multiple_hosts:
-                rows.append((instance['workspace'], str(instance['port'])))
-            else:
-                rows.append((instance['workspace'],
-                             instance['hostname']
-                             if instance['hostname'] != socket.gethostname()
-                             else '',
-                             str(instance['port'])))
-
-        print("Your running CodeChecker servers:")
-        print(util.twodim_to_table(rows))
-        sys.exit(0)
-    elif args.stop or args.stop_all:
-        for i in instance_manager.list():
-            # A STOP only stops the server associated with the given workspace
-            # and view-port.
-            if i['hostname'] != socket.gethostname() or (
-                args.stop and not (i['port'] == args.view_port and
-                                   os.path.abspath(i['workspace']) ==
-                                   os.path.abspath(workspace))):
-                continue
-
-            try:
-                util.kill_process_tree(i['pid'])
-                LOG.info("Stopped CodeChecker server running on port {0} "
-                         "in workspace {1} (PID: {2})".
-                         format(i['port'], i['workspace'], i['pid']))
-            except:
-                # Let the exception come out if the commands fail
-                LOG.error("Couldn't stop process PID #" + str(i['pid']))
-                raise
-        sys.exit(0)
-
-    # WARNING
-    # In case of SQLite args.dbaddress default value is used
-    # for which the is_localhost should return true.
-    if util.is_localhost(args.dbaddress) and not os.path.exists(workspace):
-        os.makedirs(workspace)
-
-    suppress_handler = generic_package_suppress_handler.\
-        GenericSuppressHandler(None)
-    if args.suppress is None:
-        LOG.warning('No suppress file was given, suppressed results will '
-                    'be only stored in the database.')
-    else:
-        if not os.path.exists(args.suppress):
-            LOG.error('Suppress file ' + args.suppress + ' not found!')
-            sys.exit(1)
-
-    context = generic_package_context.get_context()
-    context.codechecker_workspace = workspace
-    session_manager.SessionManager.CodeChecker_Workspace = workspace
->>>>>>> 12eb9f46
-    context.db_username = args.dbusername
-
-    check_env = analyzer_env.get_check_env(context.path_env_extra,
-                                           context.ld_lib_path_extra)
-
-    sql_server = SQLServer.from_cmdline_args(args,
-                                             context.migration_root,
-                                             check_env)
-<<<<<<< HEAD
-    sql_server.start(context.db_version_info, wait_for_start=True, init=False)
-
-    debug_reporter.debug(context, sql_server.get_connection_string(),
-                         args.force)
-=======
-    conn_mgr = client.ConnectionManager(sql_server, args.check_address,
-                                        args.check_port)
-    if args.check_port:
-        LOG.debug('Starting CodeChecker server and database server.')
-        sql_server.start(context.db_version_info, wait_for_start=True,
-                         init=True)
-        conn_mgr.start_report_server()
-    else:
-        LOG.debug('Starting database.')
-        sql_server.start(context.db_version_info, wait_for_start=True,
-                         init=True)
-
-    # Start database viewer.
-    db_connection_string = sql_server.get_connection_string()
-
-    suppress_handler.suppress_file = args.suppress
-    LOG.debug('Using suppress file: ' + str(suppress_handler.suppress_file))
-
-    checker_md_docs = os.path.join(context.doc_root, 'checker_md_docs')
-    checker_md_docs_map = os.path.join(checker_md_docs,
-                                       'checker_doc_map.json')
-    with open(checker_md_docs_map, 'r') as dFile:
-        checker_md_docs_map = json.load(dFile)
-
-    package_data = {'www_root': context.www_root,
-                    'doc_root': context.doc_root,
-                    'checker_md_docs': checker_md_docs,
-                    'checker_md_docs_map': checker_md_docs_map,
-                    'version': context.package_git_tag}
-
-    try:
-        client_db_access_server.start_server(package_data,
-                                             args.view_port,
-                                             db_connection_string,
-                                             suppress_handler,
-                                             args.not_host_only,
-                                             context)
-    except socket.error as err:
-        if err.errno == errno.EADDRINUSE:
-            LOG.error("Server can't be started, maybe the given port number "
-                      "({}) is already used. Check the connection "
-                      "parameters.".format(args.view_port))
-            sys.exit(1)
-        else:
-            raise
->>>>>>> 12eb9f46
+                print(' - {0:50} {1}'.format(checker_name, description))